// SPDX-License-Identifier: BUSL-1.1
pragma solidity ^0.8.28;

import "@openzeppelin/contracts/utils/structs/EnumerableMap.sol";
import "@openzeppelin/contracts/token/ERC20/ERC20.sol";
import "@openzeppelin/contracts/token/ERC20/extensions/ERC4626.sol";
import "@openzeppelin/contracts/utils/ReentrancyGuard.sol";
import "@openzeppelin/contracts/utils/structs/EnumerableSet.sol";
import "../interfaces/IOrionConfig.sol";
import "../interfaces/IOrionVault.sol";
import "../interfaces/IInternalStateOrchestrator.sol";
import "../interfaces/ILiquidityOrchestrator.sol";
import { ErrorsLib } from "../libraries/ErrorsLib.sol";
import { Math } from "@openzeppelin/contracts/utils/math/Math.sol";
import "@openzeppelin/contracts/token/ERC20/utils/SafeERC20.sol";

/**
 * @title OrionVault
 * @notice Modular asset management vault with asynchronous deposits and redemptions
 * @author Orion Finance
 * @dev
 * Abstract base contract providing common functionality for transparent and encrypted vaults.
 * Implements an asynchronous deposit and redemption pattern inspired by ERC-7540 with custom enhancements:
 * - https://eips.ethereum.org/EIPS/eip-4626
 * - https://eips.ethereum.org/EIPS/eip-7540
 * - https://eips.ethereum.org/EIPS/eip-7887
 *
 * Curator-submitted intents define portfolio allocation targets as percentages of total assets.
 * Derived contracts handle intent submission and interpretation:
 * - OrionTransparentVault: plaintext intents
 * - OrionEncryptedVault: encrypted, privacy-preserving intents
 *
 * Key vault states:
 * 1. Total Assets (_totalAssets) [assets] – total assets under management
 * 2. Deposit Requests (_depositRequests) [assets] – pending deposits, denominated in underlying tokens
 * 3. Redemption Requests (_redeemRequests) [shares] – pending redemptions, denominated in vault shares
 * 4. Portfolio Weights (w_0) [shares] – current allocation in share units for stateless TVL estimation
 * 5. Curator Intent (w_1) [%] – target allocation in percentage of total supply
 */
abstract contract OrionVault is ERC4626, ReentrancyGuard, IOrionVault {
    using Math for uint256;
    using SafeERC20 for IERC20;
    using EnumerableMap for EnumerableMap.AddressToUintMap;
    using EnumerableSet for EnumerableSet.AddressSet;

    /// @notice Vault owner
    address public vaultOwner;
    /// @notice Vault curator
    address public curator;
    /// @notice OrionConfig contract
    IOrionConfig public config;
    /// @notice Internal states orchestrator
    IInternalStateOrchestrator public internalStatesOrchestrator;
    /// @notice Liquidity orchestrator
    ILiquidityOrchestrator public liquidityOrchestrator;

    /// @notice Decimals for curator intent
    uint8 public curatorIntentDecimals;

    /// @notice Vault-specific whitelist of assets for intent validation
    /// @dev This is a subset of the protocol whitelist for higher auditability
    EnumerableSet.AddressSet internal _vaultWhitelistedAssets;

    /// @notice Total assets under management (t_0) - denominated in underlying asset units
    uint256 internal _totalAssets;

    /// @notice Deposit requests queue (D) - mapping of user address to requested [assets] amount
    EnumerableMap.AddressToUintMap private _depositRequests;

    /// @notice Redemption requests queue (R) - mapping of user address to requested [shares] amount
    EnumerableMap.AddressToUintMap private _redeemRequests;

    /// @notice Cached pending deposit amount [assets] - updated incrementally for gas efficiency
    uint256 private _pendingDeposit;

    /// @notice Cached pending redemption amount [shares] - updated incrementally for gas efficiency
    uint256 private _pendingRedeem;

    /// @notice Pending curator fees [assets]
    uint256 public pendingCuratorFees;

    /// @notice Share token decimals
    uint8 public constant SHARE_DECIMALS = 18;
    /// @notice Maximum number of requests to process per fulfill call
    uint16 public constant MAX_FULFILL_BATCH_SIZE = 150;

    /* -------------------------------------------------------------------------- */
    /*                               CURATOR FEES                                 */
    /* -------------------------------------------------------------------------- */

    /// @notice Number of seconds in a year
    uint32 public constant YEAR_IN_SECONDS = 365 days;
    /// @notice Basis points factor (100% = 10_000)
    uint16 public constant BASIS_POINTS_FACTOR = 10_000;
    /// @notice Maximum management fee (3% = 300)
    uint16 public constant MAX_MANAGEMENT_FEE = 300;
    /// @notice Maximum performance fee (30% = 3_000)
    uint16 public constant MAX_PERFORMANCE_FEE = 3_000;

    /// @notice Fee type
    enum FeeType {
        ABSOLUTE, // Fee based on the latest return, no hurdles or high water mark (HWM)
        SOFT_HURDLE, // Fee unlocked after hurdle rate is reached
        HARD_HURDLE, // Fee only above a fixed hurdle rate
        HIGH_WATER_MARK, // Fee only on gains above the previous peak
        HURDLE_HWM // Combination of (hard) hurdle rate and HWM
    }

    /// @notice Fee model
    /// @dev This struct is used to define the fee model for the vault
    struct FeeModel {
        /// @notice Fee type
        FeeType feeType;
        /// @notice Performance fee - charged on the performance of the vault
        uint16 performanceFee;
        /// @notice Management fee - charged on the total assets of the vault
        uint16 managementFee;
        /// @notice High watermark for performance fees
        uint256 highWaterMark;
    }

    /// @notice Fee model
    FeeModel public feeModel;

    /// @notice Timestamp when new fee rates become effective
    uint256 public newFeeRatesTimestamp;

    /// @notice Previous fee model (used during cooldown period)
    FeeModel private oldFeeModel;

    /// @notice Flag indicating if the vault is in decommissioning mode
    /// @dev When true, intent is overridden to 100% underlying asset
    bool public isDecommissioning;

    /// @dev Restricts function to only vault owner
    modifier onlyVaultOwner() {
        if (msg.sender != vaultOwner) revert ErrorsLib.UnauthorizedAccess();
        _;
    }

    /// @dev Restricts function to only vault curator
    modifier onlyCurator() {
        if (msg.sender != curator) revert ErrorsLib.UnauthorizedAccess();
        _;
    }

    /// @dev Restricts function to only internal states orchestrator
    modifier onlyInternalStatesOrchestrator() {
        if (msg.sender != address(internalStatesOrchestrator)) revert ErrorsLib.UnauthorizedAccess();
        _;
    }

    /// @dev Restricts function to only liquidity orchestrator
    modifier onlyLiquidityOrchestrator() {
        if (msg.sender != address(liquidityOrchestrator)) revert ErrorsLib.UnauthorizedAccess();
        _;
    }

    /// @dev Restricts function to only Orion Config contract
    modifier onlyConfig() {
        if (msg.sender != address(config)) revert ErrorsLib.NotAuthorized();
        _;
    }

    /// @notice Constructor
    /// @param vaultOwner_ The address of the vault owner
    /// @param curator_ The address of the vault curator
    /// @param config_ The address of the OrionConfig contract
    /// @param name_ The name of the vault
    /// @param symbol_ The symbol of the vault
    /// @param feeType_ The fee type
    /// @param performanceFee_ The performance fee
    /// @param managementFee_ The management fee
    constructor(
        address vaultOwner_,
        address curator_,
        IOrionConfig config_,
        string memory name_,
        string memory symbol_,
        uint8 feeType_,
        uint16 performanceFee_,
        uint16 managementFee_
    ) ERC20(name_, symbol_) ERC4626(config_.underlyingAsset()) {
        if (curator_ == address(0)) revert ErrorsLib.InvalidAddress();
        if (address(config_) == address(0)) revert ErrorsLib.InvalidAddress();

        vaultOwner = vaultOwner_;
        curator = curator_;
        config = config_;
        internalStatesOrchestrator = IInternalStateOrchestrator(config_.internalStatesOrchestrator());
        liquidityOrchestrator = ILiquidityOrchestrator(config_.liquidityOrchestrator());
        curatorIntentDecimals = config_.curatorIntentDecimals();

        _totalAssets = 0;
        _pendingDeposit = 0;
        _pendingRedeem = 0;

        uint8 underlyingDecimals = IERC20Metadata(address(config_.underlyingAsset())).decimals();
        if (underlyingDecimals > SHARE_DECIMALS) revert ErrorsLib.InvalidUnderlyingDecimals();

        // Validate input
        if (feeType_ > uint8(FeeType.HURDLE_HWM)) revert ErrorsLib.InvalidArguments();
        if (performanceFee_ > MAX_PERFORMANCE_FEE) revert ErrorsLib.InvalidArguments();
        if (managementFee_ > MAX_MANAGEMENT_FEE) revert ErrorsLib.InvalidArguments();

        feeModel.feeType = FeeType(feeType_);
        feeModel.performanceFee = performanceFee_;
        feeModel.managementFee = managementFee_;

        feeModel.highWaterMark = 10 ** underlyingDecimals;

        _initializeVaultWhitelist();
    }

    /// @notice Initialize the vault whitelist with all protocol whitelisted assets
    /// @dev This sets the initial vault whitelist to match the protocol whitelist as a default.
    ///      This can be overridden by the vault owner to set a subset of the protocol whitelist.
    function _initializeVaultWhitelist() internal {
        address[] memory protocolAssets = config.getAllWhitelistedAssets();
        for (uint256 i = 0; i < protocolAssets.length; ++i) {
            bool inserted = _vaultWhitelistedAssets.add(protocolAssets[i]);
            if (!inserted) revert ErrorsLib.AlreadyRegistered();
        }
    }

    /// @inheritdoc IERC4626
    function deposit(uint256, address) public pure override(ERC4626, IERC4626) returns (uint256) {
        revert SynchronousCallDisabled();
    }

    /// @inheritdoc IERC4626
    function mint(uint256, address) public pure override(ERC4626, IERC4626) returns (uint256) {
        revert SynchronousCallDisabled();
    }

    /// @inheritdoc IERC4626
    function redeem(
        uint256 shares,
        address receiver,
        address owner
    ) public override(ERC4626, IERC4626) nonReentrant returns (uint256) {
        // Only allow synchronous redemption for decommissioned vaults
        if (!config.isDecommissionedVault(address(this))) revert SynchronousCallDisabled();

        uint256 maxShares = maxRedeem(owner);
        if (shares > maxShares) {
            revert ERC4626ExceededMaxRedeem(owner, shares, maxShares);
        }
        if (shares == 0) revert ErrorsLib.AmountMustBeGreaterThanZero(address(this));

        if (msg.sender != owner) {
            _spendAllowance(owner, msg.sender, shares);
        }

        uint256 assets = previewRedeem(shares);
        // Update total assets accounting
        _totalAssets -= assets;

        _burn(owner, shares);

        emit Withdraw(msg.sender, receiver, owner, assets, shares);

        liquidityOrchestrator.withdraw(assets, receiver);

        return assets;
    }

    /// @inheritdoc IERC4626
    function withdraw(uint256, address, address) public pure override(ERC4626, IERC4626) returns (uint256) {
        revert SynchronousCallDisabled();
    }

    /// @inheritdoc IERC4626
    function totalAssets() public view override(ERC4626, IERC4626) returns (uint256) {
        return _totalAssets;
    }

    /// @notice Override ERC4626 decimals to always use SHARE_DECIMALS regardless of underlying asset decimals
    /// @dev This ensures consistent 18-decimal precision for share tokens across all vaults
    /// @return SHARE_DECIMALS for all vault share tokens
    function decimals() public view virtual override(ERC4626, IERC20Metadata) returns (uint8) {
        return SHARE_DECIMALS;
    }

    /// @notice Override ERC4626 decimals offset to match our custom decimals implementation
    /// @dev Since we override decimals() to return SHARE_DECIMALS, we need to override _decimalsOffset()
    ///      to return the difference between SHARE_DECIMALS and underlying asset decimals
    /// @return The decimals offset for virtual shares/assets calculation
    function _decimalsOffset() internal view virtual override returns (uint8) {
        uint8 underlyingDecimals = IERC20Metadata(asset()).decimals();
        return SHARE_DECIMALS - underlyingDecimals;
    }

    /* ---------- CONVERSION FUNCTIONS ---------- */

    /// @inheritdoc IOrionVault
    function convertToAssetsWithPITTotalAssets(
        uint256 shares,
        uint256 pointInTimeTotalAssets,
        Math.Rounding rounding
    ) public view returns (uint256) {
        return shares.mulDiv(pointInTimeTotalAssets + 1, totalSupply() + 10 ** _decimalsOffset(), rounding);
    }

    /// @notice Internal version that uses a snapshot of totalSupply for batch processing
    /// @param assets The assets to convert
    /// @param pointInTimeTotalAssets The point-in-time total assets
    /// @param snapshotTotalSupply The snapshot of totalSupply at batch start
    /// @param rounding The rounding mode
    /// @return The shares equivalent to the assets
    function _convertToSharesWithPITTotalAssets(
        uint256 assets,
        uint256 pointInTimeTotalAssets,
        uint256 snapshotTotalSupply,
        Math.Rounding rounding
    ) internal view returns (uint256) {
        return assets.mulDiv(snapshotTotalSupply + 10 ** _decimalsOffset(), pointInTimeTotalAssets + 1, rounding);
    }

    /// @notice Internal version that uses a snapshot of totalSupply for batch processing
    /// @param shares The shares to convert
    /// @param pointInTimeTotalAssets The point-in-time total assets
    /// @param snapshotTotalSupply The snapshot of totalSupply at batch start
    /// @param rounding The rounding mode
    /// @return The assets equivalent to the shares
    function _convertToAssetsWithPITTotalAssets(
        uint256 shares,
        uint256 pointInTimeTotalAssets,
        uint256 snapshotTotalSupply,
        Math.Rounding rounding
    ) internal view returns (uint256) {
        return shares.mulDiv(pointInTimeTotalAssets + 1, snapshotTotalSupply + 10 ** _decimalsOffset(), rounding);
    }

    /// --------- CONFIG FUNCTIONS ---------

    /// @inheritdoc IOrionVault
    function overrideIntentForDecommissioning() external onlyConfig {
        isDecommissioning = true;
    }

    /// --------- LP FUNCTIONS ---------

    /// @inheritdoc IOrionVault
    function requestDeposit(uint256 assets) external nonReentrant {
        if (!config.isSystemIdle()) revert ErrorsLib.SystemNotIdle();
        if (assets == 0) revert ErrorsLib.AmountMustBeGreaterThanZero(asset());

        uint256 minDeposit = config.minDepositAmount();
        if (assets < minDeposit) revert ErrorsLib.BelowMinimumDeposit(assets, minDeposit);

        uint256 senderBalance = IERC20(asset()).balanceOf(msg.sender);
        if (assets > senderBalance) revert ErrorsLib.InsufficientAmount();

        IERC20(asset()).safeTransferFrom(msg.sender, address(liquidityOrchestrator), assets);

        // slither-disable-next-line unused-return
        (, uint256 currentAmount) = _depositRequests.tryGet(msg.sender);
        // slither-disable-next-line unused-return
        _depositRequests.set(msg.sender, currentAmount + assets);
        _pendingDeposit += assets;

        emit DepositRequest(msg.sender, assets);
    }

    /// @inheritdoc IOrionVault
    function cancelDepositRequest(uint256 amount) external nonReentrant {
        if (!config.isSystemIdle()) revert ErrorsLib.SystemNotIdle();
        if (amount == 0) revert ErrorsLib.AmountMustBeGreaterThanZero(asset());

        // slither-disable-next-line unused-return
        (, uint256 currentAmount) = _depositRequests.tryGet(msg.sender);
        if (currentAmount < amount) revert ErrorsLib.InsufficientAmount();

        // Update internal state
        uint256 newAmount = currentAmount - amount;
        if (newAmount == 0) {
            // slither-disable-next-line unused-return
            _depositRequests.remove(msg.sender);
        } else {
            // slither-disable-next-line unused-return
            _depositRequests.set(msg.sender, newAmount);
        }
        _pendingDeposit -= amount;

        // Request funds from liquidity orchestrator
        liquidityOrchestrator.returnDepositFunds(msg.sender, amount);

        emit DepositRequestCancelled(msg.sender, amount);
    }

    /// @inheritdoc IOrionVault
    function requestRedeem(uint256 shares) external {
        if (!config.isSystemIdle()) revert ErrorsLib.SystemNotIdle();
        if (shares == 0) revert ErrorsLib.AmountMustBeGreaterThanZero(address(this));

        uint256 minRedeem = config.minRedeemAmount();
        if (shares < minRedeem) revert ErrorsLib.BelowMinimumRedeem(shares, minRedeem);

        uint256 senderBalance = balanceOf(msg.sender);
        if (shares > senderBalance) revert ErrorsLib.InsufficientAmount();

        IERC20(address(this)).safeTransferFrom(msg.sender, address(this), shares);

        // slither-disable-next-line unused-return
        (, uint256 currentShares) = _redeemRequests.tryGet(msg.sender);
        // slither-disable-next-line unused-return
        _redeemRequests.set(msg.sender, currentShares + shares);
        _pendingRedeem += shares;

        emit RedeemRequest(msg.sender, shares);
    }

    /// @inheritdoc IOrionVault
    function cancelRedeemRequest(uint256 shares) external nonReentrant {
        if (!config.isSystemIdle()) revert ErrorsLib.SystemNotIdle();
        if (shares == 0) revert ErrorsLib.AmountMustBeGreaterThanZero(address(this));

        // slither-disable-next-line unused-return
        (, uint256 currentShares) = _redeemRequests.tryGet(msg.sender);
        if (currentShares < shares) revert ErrorsLib.InsufficientAmount();

        // Effects - update internal state
        uint256 newShares = currentShares - shares;
        if (newShares == 0) {
            // slither-disable-next-line unused-return
            _redeemRequests.remove(msg.sender);
        } else {
            // slither-disable-next-line unused-return
            _redeemRequests.set(msg.sender, newShares);
        }
        _pendingRedeem -= shares;

        // Interactions - return shares to LP.
        IERC20(address(this)).safeTransfer(msg.sender, shares);

        emit RedeemRequestCancelled(msg.sender, shares);
    }

    /// --------- VAULT OWNER AND CURATOR FUNCTIONS ---------

    /// @inheritdoc IOrionVault
    function vaultWhitelist() external view returns (address[] memory) {
        return _vaultWhitelistedAssets.values();
    }

    /// @notice Update the fee model parameters with cooldown protection
    /// @param feeType The fee type (0=ABSOLUTE, 1=HURDLE, 2=HIGH_WATER_MARK, 3=HURDLE_HWM)
    /// @param performanceFee The performance fee
    /// @param managementFee The management fee
    /// @dev Only vault owner can update fee model parameters
    ///      Performance and management fees are capped by protocol limits
    ///      New fees take effect after cooldown period to protect depositors
    function updateFeeModel(uint8 feeType, uint16 performanceFee, uint16 managementFee) external onlyVaultOwner {
        if (!config.isSystemIdle()) revert ErrorsLib.SystemNotIdle();

        // Validate input
        if (feeType > uint8(FeeType.HURDLE_HWM)) revert ErrorsLib.InvalidArguments();
        if (performanceFee > MAX_PERFORMANCE_FEE) revert ErrorsLib.InvalidArguments();
        if (managementFee > MAX_MANAGEMENT_FEE) revert ErrorsLib.InvalidArguments();

        // Store old fee model for cooldown period
        oldFeeModel = _activeFeeModel();

        uint256 effectiveTime = block.timestamp + config.feeChangeCooldownDuration();

        // Update to new fee model immediately in storage
        feeModel.feeType = FeeType(feeType);
        feeModel.performanceFee = performanceFee;
        feeModel.managementFee = managementFee;

        // Set when new rates become effective
        newFeeRatesTimestamp = effectiveTime;

        emit EventsLib.VaultFeeChangeScheduled(address(this), feeType, performanceFee, managementFee, effectiveTime);
    }

    /// @notice Returns the active fee model (old during cooldown, new after)
    /// @return The currently active fee model
    function _activeFeeModel() internal view returns (FeeModel memory) {
        // If we're still in cooldown period, return old rates
        if (newFeeRatesTimestamp > block.timestamp) {
            return oldFeeModel;
        }
        // Otherwise return new rates
        return feeModel;
    }

    /// @notice Validate that all assets in an intent are whitelisted for this vault
    /// @param assets Array of asset addresses to validate
    /// @dev This function is used by derived contracts to validate curator intents
    function _validateIntentAssets(address[] memory assets) internal view {
        for (uint256 i = 0; i < assets.length; ++i) {
            if (!_vaultWhitelistedAssets.contains(assets[i])) {
                revert ErrorsLib.TokenNotWhitelisted(assets[i]);
            }
        }
    }

    /// @inheritdoc IOrionVault
    function curatorFee(uint256 activeTotalAssets) external view returns (uint256) {
        uint256 managementFeeAmount = _managementFeeAmount(activeTotalAssets);
        uint256 intermediateTotalAssets = activeTotalAssets - managementFeeAmount;
        uint256 performanceFeeAmount = _performanceFeeAmount(intermediateTotalAssets);
        return managementFeeAmount + performanceFeeAmount;
    }

    /// @notice Calculate management fee amount
    /// @param feeTotalAssets The total assets to calculate management fee for
    /// @return The management fee amount in underlying asset units
    function _managementFeeAmount(uint256 feeTotalAssets) internal view returns (uint256) {
        FeeModel memory activeFees = _activeFeeModel();
        if (activeFees.managementFee == 0) return 0;

        uint256 annualFeeAmount = uint256(activeFees.managementFee).mulDiv(feeTotalAssets, BASIS_POINTS_FACTOR);
        return annualFeeAmount.mulDiv(internalStatesOrchestrator.epochDuration(), YEAR_IN_SECONDS);
    }

    /// @notice Calculate performance fee amount
    /// @dev Performance fee calculation depends on the FeeType
    /// @param feeTotalAssets The total assets to calculate performance fee for
    /// @return The performance fee amount in underlying asset units
    function _performanceFeeAmount(uint256 feeTotalAssets) internal view returns (uint256) {
        FeeModel memory activeFees = _activeFeeModel();
        if (activeFees.performanceFee == 0) return 0;

        uint256 activeSharePrice = convertToAssetsWithPITTotalAssets(
            10 ** decimals(),
            feeTotalAssets,
            Math.Rounding.Floor
        );

        (uint256 benchmark, uint256 divisor) = _getBenchmark(activeFees.feeType);

<<<<<<< HEAD
        if (activeSharePrice <= benchmark || divisor == 0) return 0;
        uint256 feeRate = uint256(activeFees.performanceFee).mulDiv(activeSharePrice - divisor, divisor);
=======
        if (activeSharePrice < benchmark || divisor == 0) return 0;
        uint256 feeRate = uint256(feeModel.performanceFee).mulDiv(activeSharePrice - divisor, divisor);
>>>>>>> 6e97f06d
        uint256 performanceFeeAmount = feeRate.mulDiv(feeTotalAssets, BASIS_POINTS_FACTOR);
        return performanceFeeAmount.mulDiv(internalStatesOrchestrator.epochDuration(), YEAR_IN_SECONDS);
    }

    /// @notice Get benchmark value based on fee model type
    /// @param feeType The fee type to get benchmark for
    /// @return benchmark The benchmark value
    /// @return divisor The divisor value
    function _getBenchmark(FeeType feeType) internal view returns (uint256 benchmark, uint256 divisor) {
        uint256 currentSharePrice = convertToAssets(10 ** decimals());

        if (feeType == FeeType.ABSOLUTE) {
            benchmark = currentSharePrice;
            divisor = benchmark;
        } else if (feeType == FeeType.HIGH_WATER_MARK) {
            benchmark = feeModel.highWaterMark;
            divisor = benchmark;
        } else if (feeType == FeeType.SOFT_HURDLE) {
            benchmark = _getHurdlePrice(currentSharePrice);
            divisor = currentSharePrice;
        } else if (feeType == FeeType.HARD_HURDLE) {
            benchmark = _getHurdlePrice(currentSharePrice);
            divisor = benchmark;
        } else if (feeType == FeeType.HURDLE_HWM) {
            benchmark = Math.max(feeModel.highWaterMark, _getHurdlePrice(currentSharePrice));
            divisor = benchmark;
        }
        return (benchmark, divisor);
    }

    /// @notice Get hurdle price amount based on configured risk-free rate
    /// @param currentSharePrice The current share price to calculate hurdle from
    /// @return The hurdle price
    function _getHurdlePrice(uint256 currentSharePrice) internal view returns (uint256) {
        uint256 riskFreeRate = config.riskFreeRate();

        uint256 hurdleReturn = riskFreeRate.mulDiv(internalStatesOrchestrator.epochDuration(), YEAR_IN_SECONDS);
        return currentSharePrice.mulDiv(BASIS_POINTS_FACTOR + hurdleReturn, BASIS_POINTS_FACTOR);
    }

    /// @inheritdoc IOrionVault
    function claimCuratorFees(uint256 amount) external onlyVaultOwner {
        if (amount == 0) revert ErrorsLib.AmountMustBeGreaterThanZero(asset());
        if (amount > pendingCuratorFees) revert ErrorsLib.InsufficientAmount();

        pendingCuratorFees -= amount;
        liquidityOrchestrator.transferCuratorFees(amount);
    }

    /// --------- INTERNAL STATES ORCHESTRATOR FUNCTIONS ---------

    /// @inheritdoc IOrionVault
    function pendingDeposit() external view returns (uint256) {
        return _pendingDeposit;
    }

    /// @inheritdoc IOrionVault
    function pendingRedeem() external view returns (uint256) {
        return _pendingRedeem;
    }

    /// @inheritdoc IOrionVault
    function accrueCuratorFees(uint256 epoch, uint256 feeAmount) external onlyInternalStatesOrchestrator {
        if (feeAmount == 0) return;

        pendingCuratorFees += feeAmount;

        emit CuratorFeesAccrued(epoch, feeAmount, pendingCuratorFees);
    }

    /// @inheritdoc IOrionVault
    function fulfillDeposit(uint256 depositTotalAssets) external onlyLiquidityOrchestrator nonReentrant {
        uint32 length = uint32(_depositRequests.length());
        if (length == 0) {
            return;
        }

        // Process requests in batches (up to MAX_FULFILL_BATCH_SIZE per epoch)
        uint16 batchSize = length > MAX_FULFILL_BATCH_SIZE ? MAX_FULFILL_BATCH_SIZE : uint16(length);
        uint16 currentEpoch = internalStatesOrchestrator.epochCounter();

        // Capture totalSupply snapshot to ensure consistent pricing for all users in this batch
        uint256 snapshotTotalSupply = totalSupply();

        // Process requests in batch
        uint256 processedAmount = 0;
        for (uint16 i = 0; i < batchSize; ++i) {
            // Get request by index (index 0 since we remove as we go)
            (address user, uint256 amount) = _depositRequests.at(0);

            // slither-disable-next-line unused-return
            _depositRequests.remove(user);

            uint256 shares = _convertToSharesWithPITTotalAssets(
                amount,
                depositTotalAssets,
                snapshotTotalSupply,
                Math.Rounding.Floor
            );
            _mint(user, shares);
            processedAmount += amount;

            emit Deposit(address(this), user, currentEpoch, amount, shares);
        }

        _pendingDeposit -= processedAmount;
    }

    /// @inheritdoc IOrionVault
    function fulfillRedeem(uint256 redeemTotalAssets) external onlyLiquidityOrchestrator nonReentrant {
        uint32 length = uint32(_redeemRequests.length());
        if (length == 0) {
            return;
        }

        // Process requests in batches (up to MAX_FULFILL_BATCH_SIZE per epoch)
        uint16 batchSize = length > MAX_FULFILL_BATCH_SIZE ? MAX_FULFILL_BATCH_SIZE : uint16(length);
        uint16 currentEpoch = internalStatesOrchestrator.epochCounter();

        // Capture totalSupply snapshot to ensure consistent pricing for all users in this batch
        uint256 snapshotTotalSupply = totalSupply();

        // Process requests in batch
        uint256 processedShares = 0;
        for (uint16 i = 0; i < batchSize; ++i) {
            // Get request by index (index 0 since we remove as we go)
            (address user, uint256 shares) = _redeemRequests.at(0);

            // slither-disable-next-line unused-return
            _redeemRequests.remove(user);

            uint256 underlyingAmount = _convertToAssetsWithPITTotalAssets(
                shares,
                redeemTotalAssets,
                snapshotTotalSupply,
                Math.Rounding.Floor
            );
            _burn(address(this), shares);
            processedShares += shares;

            // Transfer underlying assets from liquidity orchestrator to the user
            liquidityOrchestrator.transferRedemptionFunds(user, underlyingAmount);

            emit Redeem(address(this), user, currentEpoch, underlyingAmount, shares);
        }

        _pendingRedeem -= processedShares;
    }
}<|MERGE_RESOLUTION|>--- conflicted
+++ resolved
@@ -532,13 +532,8 @@
 
         (uint256 benchmark, uint256 divisor) = _getBenchmark(activeFees.feeType);
 
-<<<<<<< HEAD
-        if (activeSharePrice <= benchmark || divisor == 0) return 0;
+        if (activeSharePrice < benchmark || divisor == 0) return 0;
         uint256 feeRate = uint256(activeFees.performanceFee).mulDiv(activeSharePrice - divisor, divisor);
-=======
-        if (activeSharePrice < benchmark || divisor == 0) return 0;
-        uint256 feeRate = uint256(feeModel.performanceFee).mulDiv(activeSharePrice - divisor, divisor);
->>>>>>> 6e97f06d
         uint256 performanceFeeAmount = feeRate.mulDiv(feeTotalAssets, BASIS_POINTS_FACTOR);
         return performanceFeeAmount.mulDiv(internalStatesOrchestrator.epochDuration(), YEAR_IN_SECONDS);
     }
