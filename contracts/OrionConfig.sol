--- conflicted
+++ resolved
@@ -451,65 +451,4 @@
     function getTokenDecimals(address token) external view returns (uint8) {
         return tokenDecimals[token];
     }
-<<<<<<< HEAD
-
-    // === Emergency Pause Functions ===
-
-    /// @notice Sets the guardian address for emergency pausing
-    /// @param _guardian The new guardian address
-    /// @dev Only admin can set the guardian
-    function setGuardian(address _guardian) external onlyAdmin {
-        guardian = _guardian;
-        emit EventsLib.GuardianUpdated(_guardian);
-    }
-
-    /// @notice Pauses all protocol operations across orchestrators and vaults
-    /// @dev Can only be called by guardian or admin
-    ///      Pauses InternalStatesOrchestrator, LiquidityOrchestrator, and all vaults
-    function pauseAll() external {
-        if (msg.sender != guardian && msg.sender != admin) revert ErrorsLib.NotAuthorized();
-
-        // Pause orchestrators by calling their public pause() functions
-        IInternalStateOrchestrator(internalStatesOrchestrator).pause();
-        ILiquidityOrchestrator(liquidityOrchestrator).pause();
-
-        // Pause all transparent vaults
-        address[] memory transparentVaultsList = this.getAllOrionVaults(EventsLib.VaultType.Transparent);
-        for (uint256 i = 0; i < transparentVaultsList.length; ++i) {
-            IOrionVault(transparentVaultsList[i]).pause();
-        }
-
-        // Pause all encrypted vaults
-        address[] memory encryptedVaultsList = this.getAllOrionVaults(EventsLib.VaultType.Encrypted);
-        for (uint256 i = 0; i < encryptedVaultsList.length; ++i) {
-            IOrionVault(encryptedVaultsList[i]).pause();
-        }
-
-        emit EventsLib.ProtocolPaused(msg.sender);
-    }
-
-    /// @notice Unpauses all protocol operations across orchestrators and vaults
-    /// @dev Can only be called by admin (not guardian - requires admin approval to resume)
-    ///      Unpauses InternalStatesOrchestrator, LiquidityOrchestrator, and all vaults
-    function unpauseAll() external onlyAdmin {
-        // Unpause orchestrators
-        IInternalStateOrchestrator(internalStatesOrchestrator).unpause();
-        ILiquidityOrchestrator(liquidityOrchestrator).unpause();
-
-        // Unpause all transparent vaults
-        address[] memory transparentVaultsList = this.getAllOrionVaults(EventsLib.VaultType.Transparent);
-        for (uint256 i = 0; i < transparentVaultsList.length; ++i) {
-            IOrionVault(transparentVaultsList[i]).unpause();
-        }
-
-        // Unpause all encrypted vaults
-        address[] memory encryptedVaultsList = this.getAllOrionVaults(EventsLib.VaultType.Encrypted);
-        for (uint256 i = 0; i < encryptedVaultsList.length; ++i) {
-            IOrionVault(encryptedVaultsList[i]).unpause();
-        }
-
-        emit EventsLib.ProtocolUnpaused(msg.sender);
-    }
-=======
->>>>>>> 9b91797b
 }