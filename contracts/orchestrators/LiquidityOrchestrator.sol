--- conflicted
+++ resolved
@@ -298,17 +298,9 @@
     }
 
     /// @notice Performs the upkeep
-<<<<<<< HEAD
-    function performUpkeep(bytes calldata) external override onlyAuthorizedTrigger nonReentrant {
+    function performUpkeep(bytes calldata) external override onlyAuthorizedTrigger nonReentrant whenNotPaused {
         if (currentPhase == LiquidityUpkeepPhase.SellingLeg) {
             _processSellLeg();
-=======
-    function performUpkeep(bytes calldata) external override onlyAuthorizedTrigger nonReentrant whenNotPaused {
-        if (config.isSystemIdle() && internalStatesOrchestrator.epochCounter() > lastProcessedEpoch) {
-            _handleStart();
-        } else if (currentPhase == LiquidityUpkeepPhase.SellingLeg) {
-            _processMinibatchSell();
->>>>>>> 77d2cabe
         } else if (currentPhase == LiquidityUpkeepPhase.BuyingLeg) {
             _processBuyLeg();
         } else if (currentPhase == LiquidityUpkeepPhase.FulfillDepositAndRedeem) {
