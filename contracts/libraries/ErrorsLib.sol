--- conflicted
+++ resolved
@@ -76,10 +76,9 @@
     /// @notice The strategy is not compatible with the provided whitelisted assets.
     error InvalidStrategy();
 
-<<<<<<< HEAD
     /// @notice Vault is decommissioned and cannot accept new requests.
     error VaultDecommissioned();
-=======
+    
     /// @notice The deposit amount is below the minimum required amount.
     /// @param amount The amount that was provided.
     /// @param minimum The minimum amount required.
@@ -89,5 +88,4 @@
     /// @param amount The amount that was provided.
     /// @param minimum The minimum amount required.
     error BelowMinimumRedeem(uint256 amount, uint256 minimum);
->>>>>>> 7f1cf86f
 }